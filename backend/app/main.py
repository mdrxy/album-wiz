--- conflicted
+++ resolved
@@ -13,11 +13,8 @@
 from fastapi import FastAPI, HTTPException, UploadFile, File, APIRouter, Query
 import asyncpg
 from PIL import Image
-<<<<<<< HEAD
 from fastapi.staticfiles import StaticFiles
-=======
-import torch # PyTorch
->>>>>>> 72ad5ddb
+import torch
 
 from app import normalize
 from app.metadata_orchestrator import MetadataOrchestrator
@@ -579,13 +576,8 @@
 
         square_image = normalize.crop_to_square(image)
         logger.debug("Image cropped to square successfully.")
-<<<<<<< HEAD
-
-        vector = vectorize(square_image)
-=======
         tensor_image = img_transform(square_image)
         vector = model(tensor_image).detach().numpy()
->>>>>>> 72ad5ddb
         logger.debug("Image vectorized successfully.")
 
         logger.debug("Vector: %s", vector)
